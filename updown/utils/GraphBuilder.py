--- conflicted
+++ resolved
@@ -25,13 +25,8 @@
     x2 = torch.square(center).sum(-1).view(N,1).repeat(1,N).cuda() # shape is (N,N)
     y2 = torch.square(center).sum(-1).view(1,N).repeat(N,1).cuda() # shape is (N,N)
     xy = torch.mm(center,center.t()).cuda() # shape is (N,N)
-<<<<<<< HEAD
-    dists = torch.sqrt(x2 + y2 - 2*xy) + torch.ones((N,N)).cuda() # shape is (N, N)
-    A = 1/torch.square(dists)
-=======
     dists = torch.sqrt(x2 + y2 - 2*xy) + torch.ones((N,N)).cuda()# shape is (N, N)
     A = 1/torch.square(dists) - torch.eye(N).cuda()
->>>>>>> 15602d09
     A[torch.isnan(A)]=0
     if (torch.isnan(A).any()):
         print("NAN")
